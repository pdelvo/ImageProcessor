# ImageProcessor

## This branch contains the new cross platform version: ImageProcessorCore.

This is a complete rewrite from the ground up to allow the processing of images without the use of `System.Drawing` using a cross-platform class library. It's still in early stages but progress has been pretty quick.

[![Build status](https://ci.appveyor.com/api/projects/status/8ypr7527dnao04yr/branch/Core?svg=true)](https://ci.appveyor.com/project/JamesSouth/imageprocessor/branch/Core)
[![Gitter](https://badges.gitter.im/Join Chat.svg)](https://gitter.im/JimBobSquarePants/ImageProcessor?utm_source=badge&utm_medium=badge&utm_campaign=pr-badge&utm_content=badge)

###Why am I writing this?

With NETCore there is currently no version of `System.Drawing` to allow continued progress of the existing ImageProcessor library. 

### Installation
At present the code is pre-release but when ready it will be available on [Nuget](http://www.nuget.org). 

**Pre-release downloads**

We already have a [MyGet package repository](https://www.myget.org/F/imageprocessor/api/v3/index.json) - for bleeding-edge / development NuGet releases.

### Manual build

If you prefer, you can compile ImageProcessorCore yourself (please do and help!), you'll need:

- Visual Studio 2015 (or above)
- The [Windows 10 development tools](https://dev.windows.com/en-us/downloads) - Click `Get Visual Studio Community`.
- Dnvm and Dnx installed

To install the last two please see the instructions at the [DotNet documentation](http://dotnet.readthedocs.org/en/latest/getting-started/installing-core-windows.html)

To clone it locally click the "Clone in Windows" button above or run the following git commands.

```bash
git clone https://github.com/JimBobSquarePants/ImageProcessor
```

###What works so far/ What is planned?

- Encoding/decoding of image formats (plugable)
 - [x] jpeg (Includes progressive)
 - [x] bmp (More bmp format saving support required, 24bit just now)
 - [x] png (Need updating for saving indexed support)
 - [x] gif
- Basic color structs with implicit operators. Vector backed. [#260](https://github.com/JimBobSquarePants/ImageProcessor/issues/260)
 - [x] Color - Float based, premultiplied alpha, No limit to r, g, b, a values allowing for a fuller color range.
 - [x] BGRA32
 - [x] CIE Lab
 - [x] CIE XYZ
 - [x] CMYK
 - [x] HSV
 - [x] HSL
 - [x] YCbCr
- Basic shape primitives (Unfinished and could possible be updated by using Vector2, Vector3, etc)
 - [x] Rectangle
 - [x] Size
 - [x] Point
 - [x] Ellipse
- Resampling algorithms. (Performance improvements?)
 - [x] Box
 - [x] Bicubic
 - [x] Lanczos3
 - [x] Lanczos5
 - [x] Lanczos8
 - [x] MitchelNetravali
 - [x] Nearest Neighbour 
 - [x] Robidoux
 - [x] Robidoux Sharp
 - [x] Robidoux Soft
 - [x] Spline
 - [x] Triangle
 - [x] Welch
- Cropping
 - [x] Rectangular Crop
 - [ ] Elliptical Crop
 - [x] Entropy Crop
- Rotation
 - [x] Flip (90, 270, FlipType etc)
 - [x] Rotate by angle
- ColorMatrix operations (Uses Matrix4x4)
 - [x] BlackWhite
 - [x] Greyscale BT709
 - [x] Greyscale BT601
 - [x] Lomograph
 - [x] Polaroid
 - [x] Kodachrome
 - [x] Sepia
- Edge Detection
 - [x] Kayyali
 - [x] Kirsch
 - [x] Laplacian3X3
 - [x] Laplacian5X5
 - [x] LaplacianOfGaussian
 - [x] Prewitt
 - [x] RobertsCross
 - [x] Scharr
 - [x] Sobel
- Blurring/ Sharpening
 - [x] Gaussian blur
 - [x] Gaussian sharpening
 - [x] Box Blur
- Filters
 - [x] Alpha
 - [x] Contrast
 - [x] Invert
 - [x] BackgroundColor
 - [x] Brightness
 - [x] Pixelate
 - [x] Saturation
 - [x] Hue
 - [x] Blend
 - [ ] Mask
 - [x] Vignette
 - [x] Glow
- Effects
 - [ ] Path brush (Need help) [#264](https://github.com/JimBobSquarePants/ImageProcessor/issues/264)
 - [ ] Pattern brush (Need help) [#264](https://github.com/JimBobSquarePants/ImageProcessor/issues/264)
 - [ ] Elliptical brush (Need help) [#264](https://github.com/JimBobSquarePants/ImageProcessor/issues/264)
 - [ ] Gradient brush (vignette? Need help) [#264](https://github.com/JimBobSquarePants/ImageProcessor/issues/264)
- Other stuff I haven't thought of.
 
###What might never happen
- Exif manipulation - There's a lot of quirks in parsing EXIF and I'd need a ton of help to get it all coded. [#78](https://github.com/JimBobSquarePants/ImageProcessor/issues/78)
- Font support (Depends on new System.Text stuff) I don't know where to start coding this so if you have any pointers please chip in.

###API Changes

With this version the API will change dramatically. Without the constraints of `System.Drawing` I have been able to develop something much more flexible, easier to code against, and much, much less prone to memory leaks. Gone are using image classes which implements `IDisposable`, Gone are system wide proces locks with Images and processors thread safe usable in parallel processing utilizing all the availables cores. 

Image methods are also fluent which allow chaining much like the `ImageFactory` class in the Framework version.

Here's an example of the code required to resize an image using the default Robidoux resampler then turn the colors into their greyscale equivalent using the BT709 standard matrix.

```csharp
using (FileStream stream = File.OpenRead("foo.jpg"))
{
    Image image = new Image(stream);
    using (FileStream output = File.OpenWrite("bar.jpg"))
<<<<<<< HEAD
    {
        image.Resize(image.Width / 2, image.Height / 2)
             .Greyscale()
=======
    {
        image.Resize(image.Width / 2, image.Height / 2)
             .Greyscale()
             .Save(output);
    }
}
```

It will also be possible to pass collections of processors as params to manipulate images. For example here I am applying a Gaussian blur with a sigma of 5 to an image, then detecting the edges using a Sobel operator working in greyscale mode.

```csharp
using (FileStream stream = File.OpenRead("foo.jpg"))
{
    Image image = new Image(stream);
    using (FileStream output = File.OpenWrite("bar.jpg"))
    {
        List<IImageProcessor> processors = new List<IImageProcessor>()
        {
            new GuassianBlur(5),
            new Sobel { Greyscale = true }
        };

        image.Process(processors.ToArray())
>>>>>>> 7739b805
             .Save(output);
    }
}
```
<<<<<<< HEAD

It will also be possible to pass collections of processors as params to manipulate images. For example here I am applying a Gaussian blur with a sigma of 5 to an image, then detecting the edges using a Sobel operator working in greyscale mode.

```csharp
using (FileStream stream = File.OpenRead("foo.jpg"))
{
    Image image = new Image(stream);
    using (FileStream output = File.OpenWrite("bar.jpg"))
    {
        List<IImageProcessor> processors = new List<IImageProcessor>()
        {
            new GuassianBlur(5),
            new Sobel { Greyscale = true }
        };

        image.Process(processors.ToArray())
             .Save(output);
    }
}
```
Individual processors can be initialised and apply processing against images. This allows nesting which will allow the powerful combination of processing methods:

```csharp
new Brightness(50).Apply(sourceImage, targetImage, sourceImage.Bounds);
```

All in all this should allow image processing to be much more accessible to developers which has always been my goal from the start.

###How can you help?

Please... Spread the word, contribute algorithms, submit performance improvements, unit tests. Help me set up CI for nightly releases. 

Performance is a biggie, if you know anything about the new vector types and can apply some fancy new stuff with that it would be awesome. 

There's a lot of developers out there who could write this stuff a lot better and faster than I and I would love to see what we collectively can come up with so please, if you can help in any way it would be most welcome and benificial for all.
=======
Individual processors can be initialised and apply processing against images. This allows nesting which will allow the powerful combination of processing methods:

```csharp
new Brightness(50).Apply(sourceImage, targetImage, sourceImage.Bounds);
```

All in all this should allow image processing to be much more accessible to developers which has always been my goal from the start.

###How can you help?

Please... Spread the word, contribute algorithms, submit performance improvements, unit tests. Help me set up CI for nightly releases. 

Performance is a biggie, if you know anything about the new vector types and can apply some fancy new stuff with that it would be awesome. 

There's a lot of developers out there who could write this stuff a lot better and faster than I and I would love to see what we collectively can come up with so please, if you can help in any way it would be most welcome and benificial for all.

###The ImageProcessor Team

Grand High Eternal Dictator
- [James Jackson-South](https://github.com/jimbobsquarepants)

Core Team
- [Yufeih Huang](https://github.com/yufeih)
- [Thomas Broust](https://github.com/cosmo0)
- [Christopher Bauer](https://github.com/christopherbauer)
- [Jeavon Leopold](https://github.com/jeavon)
>>>>>>> 7739b805
<|MERGE_RESOLUTION|>--- conflicted
+++ resolved
@@ -135,11 +135,6 @@
 {
     Image image = new Image(stream);
     using (FileStream output = File.OpenWrite("bar.jpg"))
-<<<<<<< HEAD
-    {
-        image.Resize(image.Width / 2, image.Height / 2)
-             .Greyscale()
-=======
     {
         image.Resize(image.Width / 2, image.Height / 2)
              .Greyscale()
@@ -147,28 +142,6 @@
     }
 }
 ```
-
-It will also be possible to pass collections of processors as params to manipulate images. For example here I am applying a Gaussian blur with a sigma of 5 to an image, then detecting the edges using a Sobel operator working in greyscale mode.
-
-```csharp
-using (FileStream stream = File.OpenRead("foo.jpg"))
-{
-    Image image = new Image(stream);
-    using (FileStream output = File.OpenWrite("bar.jpg"))
-    {
-        List<IImageProcessor> processors = new List<IImageProcessor>()
-        {
-            new GuassianBlur(5),
-            new Sobel { Greyscale = true }
-        };
-
-        image.Process(processors.ToArray())
->>>>>>> 7739b805
-             .Save(output);
-    }
-}
-```
-<<<<<<< HEAD
 
 It will also be possible to pass collections of processors as params to manipulate images. For example here I am applying a Gaussian blur with a sigma of 5 to an image, then detecting the edges using a Sobel operator working in greyscale mode.
 
@@ -204,22 +177,6 @@
 Performance is a biggie, if you know anything about the new vector types and can apply some fancy new stuff with that it would be awesome. 
 
 There's a lot of developers out there who could write this stuff a lot better and faster than I and I would love to see what we collectively can come up with so please, if you can help in any way it would be most welcome and benificial for all.
-=======
-Individual processors can be initialised and apply processing against images. This allows nesting which will allow the powerful combination of processing methods:
-
-```csharp
-new Brightness(50).Apply(sourceImage, targetImage, sourceImage.Bounds);
-```
-
-All in all this should allow image processing to be much more accessible to developers which has always been my goal from the start.
-
-###How can you help?
-
-Please... Spread the word, contribute algorithms, submit performance improvements, unit tests. Help me set up CI for nightly releases. 
-
-Performance is a biggie, if you know anything about the new vector types and can apply some fancy new stuff with that it would be awesome. 
-
-There's a lot of developers out there who could write this stuff a lot better and faster than I and I would love to see what we collectively can come up with so please, if you can help in any way it would be most welcome and benificial for all.
 
 ###The ImageProcessor Team
 
@@ -230,5 +187,4 @@
 - [Yufeih Huang](https://github.com/yufeih)
 - [Thomas Broust](https://github.com/cosmo0)
 - [Christopher Bauer](https://github.com/christopherbauer)
-- [Jeavon Leopold](https://github.com/jeavon)
->>>>>>> 7739b805
+- [Jeavon Leopold](https://github.com/jeavon)